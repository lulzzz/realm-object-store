////////////////////////////////////////////////////////////////////////////
//
// Copyright 2015 Realm Inc.
//
// Licensed under the Apache License, Version 2.0 (the "License");
// you may not use this file except in compliance with the License.
// You may obtain a copy of the License at
//
// http://www.apache.org/licenses/LICENSE-2.0
//
// Unless required by applicable law or agreed to in writing, software
// distributed under the License is distributed on an "AS IS" BASIS,
// WITHOUT WARRANTIES OR CONDITIONS OF ANY KIND, either express or implied.
// See the License for the specific language governing permissions and
// limitations under the License.
//
////////////////////////////////////////////////////////////////////////////

#include "shared_realm.hpp"

#include "impl/handover.hpp"
#include "impl/realm_coordinator.hpp"
#include "impl/transact_log_handler.hpp"

#include "binding_context.hpp"
#include "object_schema.hpp"
#include "object_store.hpp"
#include "schema.hpp"
#include "thread_confined.hpp"

#include "util/format.hpp"

#include <realm/history.hpp>
#include <realm/util/scope_exit.hpp>

<<<<<<< HEAD
#ifdef REALM_SYNC
#include <realm/sync/history.hpp>
#endif
#include <realm/util/scope_exit.hpp>
=======
#if REALM_ENABLE_SYNC
#include <realm/sync/history.hpp>
#endif
>>>>>>> d59378c9

using namespace realm;
using namespace realm::_impl;

static std::string get_initial_temporary_directory()
{
    auto tmp_dir = getenv("TMPDIR");
    if (!tmp_dir) {
        return std::string();
    }
    std::string tmp_dir_str(tmp_dir);
    if (!tmp_dir_str.empty() && tmp_dir_str.back() != '/') {
        tmp_dir_str += '/';
    }
    return tmp_dir_str;
}

static std::string temporary_directory = get_initial_temporary_directory();

void realm::set_temporary_directory(std::string directory_path)
{
    if (directory_path.empty()) {
        throw std::invalid_argument("'directory_path` is empty.");
    }
    if (directory_path.back() != '/') {
        throw std::invalid_argument("'directory_path` must ends with '/'.");
    }
    temporary_directory = std::move(directory_path);
}

const std::string& realm::get_temporary_directory() noexcept
{
    return temporary_directory;
}

Realm::Realm(Config config)
: m_config(std::move(config))
{
    open_with_config(m_config, m_history, m_shared_group, m_read_only_group, this);

    if (m_read_only_group) {
        m_group = m_read_only_group.get();
    }
}

void Realm::init(std::shared_ptr<_impl::RealmCoordinator> coordinator)
{
    // if there is an existing realm at the current path steal its schema/column mapping
    if (auto existing = coordinator ? coordinator->get_schema() : nullptr) {
        m_schema = *existing;
        m_schema_version = coordinator->get_schema_version();
    }
    else {
        // otherwise get the schema from the group
        m_schema_version = ObjectStore::get_schema_version(read_group());
        m_schema = ObjectStore::schema_from_group(read_group());

        if (m_shared_group) {
            m_schema_transaction_version = m_shared_group->get_version_of_current_transaction().version;
            m_shared_group->end_read();
            m_group = nullptr;
        }
    }

    m_coordinator = std::move(coordinator);

    if (m_config.schema) {
        try {
            auto schema = std::move(*m_config.schema);
            m_config.schema = util::none;
            update_schema(std::move(schema), m_config.schema_version,
                          std::move(m_config.migration_function));
        }
        catch (...) {
            m_coordinator = nullptr; // don't try to unregister in the destructor as it'll deadlock
            throw;
        }
    }

}

REALM_NOINLINE static void translate_file_exception(StringData path, bool read_only=false)
{
    try {
        throw;
    }
    catch (util::File::PermissionDenied const& ex) {
        throw RealmFileException(RealmFileException::Kind::PermissionDenied, ex.get_path(),
                                 util::format("Unable to open a realm at path '%1'. Please use a path where your app has %2 permissions.",
                                              ex.get_path(), read_only ? "read" : "read-write"),
                                 ex.what());
    }
    catch (util::File::Exists const& ex) {
        throw RealmFileException(RealmFileException::Kind::Exists, ex.get_path(),
                                 util::format("File at path '%1' already exists.", ex.get_path()),
                                 ex.what());
    }
    catch (util::File::NotFound const& ex) {
        throw RealmFileException(RealmFileException::Kind::NotFound, ex.get_path(),
                                 util::format("Directory at path '%1' does not exist.", ex.get_path()), ex.what());
    }
    catch (util::File::AccessError const& ex) {
        // Errors for `open()` include the path, but other errors don't. We
        // don't want two copies of the path in the error, so strip it out if it
        // appears, and then include it in our prefix.
        std::string underlying = ex.what();
        RealmFileException::Kind error_kind = RealmFileException::Kind::AccessError;
        // FIXME: Replace this with a proper specific exception type once Core adds support for it.
        if (underlying == "Bad or incompatible history type")
            error_kind = RealmFileException::Kind::BadHistoryError;
        auto pos = underlying.find(ex.get_path());
        if (pos != std::string::npos && pos > 0) {
            // One extra char at each end for the quotes
            underlying.replace(pos - 1, ex.get_path().size() + 2, "");
        }
        throw RealmFileException(error_kind, ex.get_path(),
                                 util::format("Unable to open a realm at path '%1': %2.", ex.get_path(), underlying), ex.what());
    }
    catch (IncompatibleLockFile const& ex) {
        throw RealmFileException(RealmFileException::Kind::IncompatibleLockFile, path,
                                 "Realm file is currently open in another process "
                                 "which cannot share access with this process. "
                                 "All processes sharing a single file must be the same architecture.",
                                 ex.what());
    }
    catch (FileFormatUpgradeRequired const& ex) {
        throw RealmFileException(RealmFileException::Kind::FormatUpgradeRequired, path,
                                 "The Realm file format must be allowed to be upgraded "
                                 "in order to proceed.",
                                 ex.what());
    }
}

void Realm::open_with_config(const Config& config,
                             std::unique_ptr<Replication>& history,
                             std::unique_ptr<SharedGroup>& shared_group,
                             std::unique_ptr<Group>& read_only_group,
                             Realm* realm)
{
    if (config.encryption_key.data() && config.encryption_key.size() != 64) {
        throw InvalidEncryptionKeyException();
    }
    try {
        if (config.read_only()) {
            read_only_group = std::make_unique<Group>(config.path, config.encryption_key.data(), Group::mode_ReadOnly);
        }
        else {
<<<<<<< HEAD
#ifdef REALM_SYNC
            // FIXME: The SharedGroup constructor, when called below, will
            // throw a C++ exception if server_synchronization_mode is
            // inconsistent with the accessed Realm file. This exception
            // probably has to be transmuted to an NSError.
=======
>>>>>>> d59378c9
            bool server_synchronization_mode = bool(config.sync_config);
            if (server_synchronization_mode) {
#if REALM_ENABLE_SYNC
                history = realm::sync::make_sync_history(config.path);
#else
                REALM_TERMINATE("Realm was not built with sync enabled");
#endif
            }
            else {
<<<<<<< HEAD
#endif
#if REALM_VER_MAJOR >= 2
                history = realm::make_in_realm_history(config.path);
#else
                history = realm::make_client_history(config.path, config.encryption_key.data());
#endif
#ifdef REALM_SYNC
            }
#endif
#ifdef REALM_GROUP_SHARED_OPTIONS_HPP
=======
                history = realm::make_in_realm_history(config.path);
            }

>>>>>>> d59378c9
            SharedGroupOptions options;
            options.durability = config.in_memory ? SharedGroupOptions::Durability::MemOnly :
                                                    SharedGroupOptions::Durability::Full;
            options.encryption_key = config.encryption_key.data();
            options.allow_file_format_upgrade = !config.disable_format_upgrade;
            options.upgrade_callback = [&](int from_version, int to_version) {
                if (realm) {
                    realm->upgrade_initial_version = from_version;
                    realm->upgrade_final_version = to_version;
                }
            };
            options.temp_dir = get_temporary_directory();
            shared_group = std::make_unique<SharedGroup>(*history, options);
        }
    }
    catch (...) {
        translate_file_exception(config.path, config.read_only());
    }
}

Realm::~Realm()
{
    if (m_coordinator) {
        m_coordinator->unregister_realm(this);
    }
}

Group& Realm::read_group()
{
    if (!m_group) {
        m_group = &const_cast<Group&>(m_shared_group->begin_read());
        add_schema_change_handler();
    }
    return *m_group;
}

void Realm::Internal::begin_read(Realm& realm, VersionID version_id)
{
    REALM_ASSERT(!realm.m_group);
    realm.m_group = &const_cast<Group&>(realm.m_shared_group->begin_read(version_id));
    realm.add_schema_change_handler();
}

SharedRealm Realm::get_shared_realm(Config config)
{
    auto coordinator = RealmCoordinator::get_coordinator(config.path);
    return coordinator->get_realm(std::move(config));
}

void Realm::set_schema(Schema schema, uint64_t version)
{
    schema.copy_table_columns_from(m_schema);
    m_schema = schema;
    m_coordinator->update_schema(schema, version);
}

bool Realm::read_schema_from_group_if_needed()
{
    // schema of read-only Realms can't change
    if (m_read_only_group)
        return false;

    Group& group = read_group();
    auto current_version = m_shared_group->get_version_of_current_transaction().version;
    if (m_schema_transaction_version == current_version)
        return false;

    m_schema = ObjectStore::schema_from_group(group);
    m_schema_version = ObjectStore::get_schema_version(group);
    m_schema_transaction_version = current_version;
    return true;
}

bool Realm::reset_file_if_needed(Schema& schema, uint64_t version, std::vector<SchemaChange>& required_changes)
{
    if (m_schema_version == ObjectStore::NotVersioned)
        return false;
    if (m_schema_version == version) {
        if (required_changes.empty()) {
            set_schema(std::move(schema), version);
            return true;
        }
        if (!ObjectStore::needs_migration(required_changes))
            return false;
    }

    // FIXME: this does not work if multiple processes try to open the file at
    // the same time, or even multiple threads if there is not any external
    // synchronization. The latter is probably fixable, but making it
    // multi-process-safe requires some sort of multi-process exclusive lock
    m_group = nullptr;
    m_shared_group = nullptr;
    m_history = nullptr;
    util::File::remove(m_config.path);

    open_with_config(m_config, m_history, m_shared_group, m_read_only_group, this);
    m_schema = ObjectStore::schema_from_group(read_group());
    m_schema_version = ObjectStore::get_schema_version(read_group());
    required_changes = m_schema.compare(schema);
    return false;
}

void Realm::update_schema(Schema schema, uint64_t version, MigrationFunction migration_function)
{
    schema.validate();
    read_schema_from_group_if_needed();
    std::vector<SchemaChange> required_changes = m_schema.compare(schema);

    auto no_changes_required = [&] {
        switch (m_config.schema_mode) {
            case SchemaMode::Automatic:
                if (version < m_schema_version && m_schema_version != ObjectStore::NotVersioned) {
                    throw InvalidSchemaVersionException(m_schema_version, version);
                }
                if (version == m_schema_version) {
                    if (required_changes.empty()) {
                        set_schema(std::move(schema), version);
                        return true;
                    }
                    ObjectStore::verify_no_migration_required(required_changes);
                }
                return false;

            case SchemaMode::ReadOnly:
                if (version != m_schema_version)
                    throw InvalidSchemaVersionException(m_schema_version, version);
                ObjectStore::verify_no_migration_required(m_schema.compare(schema));
                set_schema(std::move(schema), version);
                return true;

            case SchemaMode::ResetFile:
                return reset_file_if_needed(schema, version, required_changes);

            case SchemaMode::Additive:
                if (required_changes.empty()) {
                    set_schema(std::move(schema), version);
                    return version == m_schema_version;
                }
                ObjectStore::verify_valid_additive_changes(required_changes);
                return false;

            case SchemaMode::Manual:
                if (version < m_schema_version && m_schema_version != ObjectStore::NotVersioned) {
                    throw InvalidSchemaVersionException(m_schema_version, version);
                }
                if (version == m_schema_version) {
                    ObjectStore::verify_no_changes_required(required_changes);
                    return true;
                }
                return false;
        }
        __builtin_unreachable();
    };

    if (no_changes_required())
        return;
    // Either the schema version has changed or we need to do non-migration changes

    m_group->set_schema_change_notification_handler(nullptr);
    transaction::begin_without_validation(*m_shared_group);
    add_schema_change_handler();

    // Cancel the write transaction if we exit this function before committing it
    struct WriteTransactionGuard {
        Realm& realm;
        ~WriteTransactionGuard() { if (realm.is_in_transaction()) realm.cancel_transaction(); }
    } write_transaction_guard{*this};

    // If beginning the write transaction advanced the version, then someone else
    // may have updated the schema and we need to re-read it
    // We can't just begin the write transaction before checking anything because
    // that means that write transactions would block opening Realms in other processes
    if (read_schema_from_group_if_needed()) {
        required_changes = m_schema.compare(schema);
        if (no_changes_required())
            return;
    }

    bool additive = m_config.schema_mode == SchemaMode::Additive;
    if (migration_function && !additive) {
        auto wrapper = [&] {
            SharedRealm old_realm(new Realm(m_config));
            old_realm->init(nullptr);
            // Need to open in read-write mode so that it uses a SharedGroup, but
            // users shouldn't actually be able to write via the old realm
            old_realm->m_config.schema_mode = SchemaMode::ReadOnly;

            migration_function(old_realm, shared_from_this(), m_schema);
        };
        ObjectStore::apply_schema_changes(read_group(), m_schema, m_schema_version,
                                          schema, version, m_config.schema_mode, required_changes, wrapper);
    }
    else {
        ObjectStore::apply_schema_changes(read_group(), m_schema, m_schema_version,
                                          schema, version, m_config.schema_mode, required_changes);
        REALM_ASSERT_DEBUG(additive || (required_changes = ObjectStore::schema_from_group(read_group()).compare(schema)).empty());
    }

    commit_transaction();
    m_coordinator->update_schema(m_schema, version);
}

void Realm::add_schema_change_handler()
{
    if (m_config.schema_mode == SchemaMode::Additive) {
        m_group->set_schema_change_notification_handler([&] {
            auto new_schema = ObjectStore::schema_from_group(read_group());
            auto required_changes = m_schema.compare(new_schema);
            ObjectStore::verify_valid_additive_changes(required_changes);
            m_schema.copy_table_columns_from(new_schema);
            m_coordinator->update_schema(m_schema, m_schema_version);
        });
    }
}

static void check_read_write(Realm *realm)
{
    if (realm->config().read_only()) {
        throw InvalidTransactionException("Can't perform transactions on read-only Realms.");
    }
}

void Realm::verify_thread() const
{
    if (m_thread_id != std::this_thread::get_id()) {
        throw IncorrectThreadException();
    }
}

void Realm::verify_in_write() const
{
    if (!is_in_transaction()) {
        throw InvalidTransactionException("Cannot modify managed objects outside of a write transaction.");
    }
}

bool Realm::is_in_transaction() const noexcept
{
    if (!m_shared_group) {
        return false;
    }
    return m_shared_group->get_transact_stage() == SharedGroup::transact_Writing;
}

void Realm::begin_transaction()
{
    check_read_write(this);
    verify_thread();

    if (is_in_transaction()) {
        throw InvalidTransactionException("The Realm is already in a write transaction");
    }

    // make sure we have a read transaction
    read_group();

    transaction::begin(*m_shared_group, m_binding_context.get(), m_config.schema_mode);
}

void Realm::commit_transaction()
{
    check_read_write(this);
    verify_thread();

    if (!is_in_transaction()) {
        throw InvalidTransactionException("Can't commit a non-existing write transaction");
    }

    transaction::commit(*m_shared_group, m_binding_context.get());
    m_coordinator->send_commit_notifications(*this);
}

void Realm::cancel_transaction()
{
    check_read_write(this);
    verify_thread();

    if (!is_in_transaction()) {
        throw InvalidTransactionException("Can't cancel a non-existing write transaction");
    }

    transaction::cancel(*m_shared_group, m_binding_context.get());
}

void Realm::invalidate()
{
    verify_thread();
    check_read_write(this);

    if (is_in_transaction()) {
        cancel_transaction();
    }
    if (!m_group) {
        return;
    }

    m_shared_group->end_read();
    m_group = nullptr;
}

bool Realm::compact()
{
    verify_thread();

    if (m_config.read_only()) {
        throw InvalidTransactionException("Can't compact a read-only Realm");
    }
    if (is_in_transaction()) {
        throw InvalidTransactionException("Can't compact a Realm within a write transaction");
    }

    Group& group = read_group();
    for (auto &object_schema : m_schema) {
        ObjectStore::table_for_object_type(group, object_schema.name)->optimize();
    }
    m_shared_group->end_read();
    m_group = nullptr;

    return m_shared_group->compact();
}

void Realm::write_copy(StringData path, BinaryData key)
{
    if (key.data() && key.size() != 64) {
        throw InvalidEncryptionKeyException();
    }
    verify_thread();
    try {
        read_group().write(path, key.data());
    }
    catch (...) {
        translate_file_exception(path);
    }
}

void Realm::notify()
{
    if (is_closed()) {
        return;
    }

    verify_thread();

    if (m_shared_group->has_changed()) { // Throws
        if (m_binding_context) {
            m_binding_context->changes_available();
        }
        if (m_auto_refresh) {
            if (m_group) {
                m_coordinator->advance_to_ready(*this);
            }
            else if (m_binding_context) {
                m_binding_context->did_change({}, {});
            }
        }
    }
    else {
        m_coordinator->process_available_async(*this);
    }
}

bool Realm::refresh()
{
    verify_thread();
    check_read_write(this);

    // can't be any new changes if we're in a write transaction
    if (is_in_transaction()) {
        return false;
    }

    // advance transaction if database has changed
    if (!m_shared_group->has_changed()) { // Throws
        return false;
    }

    if (m_group) {
        transaction::advance(*m_shared_group, m_binding_context.get(), m_config.schema_mode);
        m_coordinator->process_available_async(*this);
    }
    else {
        // Create the read transaction
        read_group();
    }

    return true;
}

bool Realm::can_deliver_notifications() const noexcept
{
    if (m_config.read_only()) {
        return false;
    }

    if (m_binding_context && !m_binding_context->can_deliver_notifications()) {
        return false;
    }

    return true;
}

uint64_t Realm::get_schema_version(const realm::Realm::Config &config)
{
    auto coordinator = RealmCoordinator::get_existing_coordinator(config.path);
    if (coordinator) {
        return coordinator->get_schema_version();
    }

    return ObjectStore::get_schema_version(Realm(config).read_group());
}

void Realm::close()
{
    if (m_coordinator) {
        m_coordinator->unregister_realm(this);
    }

    m_group = nullptr;
    m_shared_group = nullptr;
    m_history = nullptr;
    m_read_only_group = nullptr;
    m_binding_context = nullptr;
    m_coordinator = nullptr;
}

util::Optional<int> Realm::file_format_upgraded_from_version() const
{
    if (upgrade_initial_version != upgrade_final_version) {
        return upgrade_initial_version;
    }
    return util::none;
}

Realm::HandoverPackage::HandoverPackage(HandoverPackage&&) = default;
Realm::HandoverPackage& Realm::HandoverPackage::operator=(HandoverPackage&&) = default;

// Precondition: `m_version` is not greater than `new_version`
// Postcondition: `m_version` is equal to `new_version`
void Realm::HandoverPackage::advance_to_version(VersionID new_version)
{
    if (new_version == m_version_id) {
        return;
    }
    REALM_ASSERT_DEBUG(new_version > m_version_id);

    // Open `Realm` at handover version
    _impl::RealmCoordinator& coordinator = get_coordinator();
    Realm::Config config = coordinator.get_config();
    config.cache = false;
    SharedRealm realm = coordinator.get_realm(config);
    REALM_ASSERT(!realm->is_in_read_transaction());
    realm->m_group = &const_cast<Group&>(realm->m_shared_group->begin_read(m_version_id));

    // Import handover, advance version, and then repackage for handover
    auto objects = realm->accept_handover(std::move(*this));
    transaction::advance(*realm->m_shared_group, realm->m_binding_context.get(),
                         realm->m_config.schema_mode, new_version);
    *this = realm->package_for_handover(std::move(objects));
}

Realm::HandoverPackage::~HandoverPackage()
{
    if (is_awaiting_import()) {
        get_coordinator().get_realm()->m_shared_group->unpin_version(m_version_id);
        mark_not_awaiting_import();
    }
}

Realm::HandoverPackage Realm::package_for_handover(std::vector<AnyThreadConfined> objects_to_hand_over)
{
    verify_thread();
    if (is_in_transaction()) {
        throw InvalidTransactionException("Cannot package handover during a write transaction.");
    }

    HandoverPackage handover;
    auto version_id = m_shared_group->pin_version();
    handover.m_version_id = version_id;
    handover.m_source_realm = shared_from_this();
    // Since `m_source_realm` is used to determine if we need to unpin when destroyed,
    // `m_source_realm` should only be set after `pin_version` succeeds in case it throws.

    handover.m_objects.reserve(objects_to_hand_over.size());
    for (auto &object : objects_to_hand_over) {
        REALM_ASSERT(object.get_realm().get() == this);
        handover.m_objects.push_back(object.export_for_handover());
    }

    return handover;
}

std::vector<AnyThreadConfined> Realm::accept_handover(Realm::HandoverPackage handover)
{
    verify_thread();

    if (!handover.is_awaiting_import()) {
        throw std::logic_error("Handover package must not be imported more than once.");
    }

    auto unpin_version = util::make_scope_exit([&]() noexcept {
        m_shared_group->unpin_version(handover.m_version_id);
        handover.mark_not_awaiting_import();
    });

    if (is_in_transaction()) {
        throw InvalidTransactionException("Cannot accept handover during a write transaction.");
    }

    // Ensure we're on the same version as the handover
    if (!m_group) {
        // A read transaction doesn't yet exist, so create at the handover version
        m_group = &const_cast<Group&>(m_shared_group->begin_read(handover.m_version_id));
        add_schema_change_handler();
    }
    else {
        auto current_version = m_shared_group->get_version_of_current_transaction();

        if (handover.m_version_id <= current_version) {
            // The handover is behind, so advance it to our version
            handover.advance_to_version(current_version);
        } else {
            // We're behind, so advance to the handover's version
            transaction::advance(*m_shared_group, m_binding_context.get(),
                                 m_config.schema_mode, handover.m_version_id);
            m_coordinator->process_available_async(*this);
        }
    }

    std::vector<AnyThreadConfined> objects;
    objects.reserve(handover.m_objects.size());
    for (auto &object : handover.m_objects) {
        objects.push_back(std::move(object).import_from_handover(shared_from_this()));
    }

    // Avoid weird partial-refresh semantics when importing old packages
    refresh();

    return objects;
}

MismatchedConfigException::MismatchedConfigException(StringData message, StringData path)
: std::logic_error(util::format(message.data(), path)) { }<|MERGE_RESOLUTION|>--- conflicted
+++ resolved
@@ -33,16 +33,9 @@
 #include <realm/history.hpp>
 #include <realm/util/scope_exit.hpp>
 
-<<<<<<< HEAD
-#ifdef REALM_SYNC
-#include <realm/sync/history.hpp>
-#endif
-#include <realm/util/scope_exit.hpp>
-=======
 #if REALM_ENABLE_SYNC
 #include <realm/sync/history.hpp>
 #endif
->>>>>>> d59378c9
 
 using namespace realm;
 using namespace realm::_impl;
@@ -190,14 +183,6 @@
             read_only_group = std::make_unique<Group>(config.path, config.encryption_key.data(), Group::mode_ReadOnly);
         }
         else {
-<<<<<<< HEAD
-#ifdef REALM_SYNC
-            // FIXME: The SharedGroup constructor, when called below, will
-            // throw a C++ exception if server_synchronization_mode is
-            // inconsistent with the accessed Realm file. This exception
-            // probably has to be transmuted to an NSError.
-=======
->>>>>>> d59378c9
             bool server_synchronization_mode = bool(config.sync_config);
             if (server_synchronization_mode) {
 #if REALM_ENABLE_SYNC
@@ -207,22 +192,10 @@
 #endif
             }
             else {
-<<<<<<< HEAD
-#endif
-#if REALM_VER_MAJOR >= 2
                 history = realm::make_in_realm_history(config.path);
-#else
-                history = realm::make_client_history(config.path, config.encryption_key.data());
-#endif
 #ifdef REALM_SYNC
             }
-#endif
-#ifdef REALM_GROUP_SHARED_OPTIONS_HPP
-=======
-                history = realm::make_in_realm_history(config.path);
-            }
-
->>>>>>> d59378c9
+
             SharedGroupOptions options;
             options.durability = config.in_memory ? SharedGroupOptions::Durability::MemOnly :
                                                     SharedGroupOptions::Durability::Full;
